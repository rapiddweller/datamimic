--- conflicted
+++ resolved
@@ -4,28 +4,18 @@
 # See LICENSE file for the full text of the license.
 # For questions and support, contact: info@rapiddweller.com
 
-<<<<<<< HEAD
-import random
-=======
->>>>>>> 7dab7193
 
 
-<<<<<<< HEAD
-from datamimic_ce.domains.common.generators.phone_number_generator import PhoneNumberGenerator
-from datamimic_ce.generators.company_name_generator import CompanyNameGenerator
-from datamimic_ce.generators.email_address_generator import EmailAddressGenerator
-=======
 from pathlib import Path
 import random
 from datamimic_ce.domains.common.generators.address_generator import AddressGenerator
 from datamimic_ce.logger import logger
 from datamimic_ce.domain_core.base_domain_generator import BaseDomainGenerator
-from datamimic_ce.generators.company_name_generator import CompanyNameGenerator
-from datamimic_ce.generators.email_address_generator import EmailAddressGenerator
-from datamimic_ce.generators.phone_number_generator import PhoneNumberGenerator
+from datamimic_ce.domains.common.generators.company_name_generator import CompanyNameGenerator
+from datamimic_ce.domains.common.generators.email_address_generator import EmailAddressGenerator
+from datamimic_ce.domains.common.generators.phone_number_generator import PhoneNumberGenerator
 from datamimic_ce.utils.file_content_storage import FileContentStorage
 from datamimic_ce.utils.file_util import FileUtil
->>>>>>> 7dab7193
 
 
 class CompanyGenerator(BaseDomainGenerator):
@@ -34,24 +24,6 @@
     Provides methods to generate company-related attributes such as
     company names, emails, URLs, and other information.
     """
-<<<<<<< HEAD
-
-    def __init__(self, dataset: str, count: int = 1):
-        """Initialize the company generator.
-
-        Args:
-            dataset: Country code for country-specific generation
-            count: Number of companies to generate
-        """
-        self.dataset = dataset
-        self.count = count
-        self.company_name_generator = CompanyNameGenerator()
-        self.email_generator = EmailAddressGenerator(dataset=dataset, generated_count=count)
-        self.phone_generator = PhoneNumberGenerator(dataset=dataset)
-
-    def generate_company_name(self) -> str:
-        """Generate a company name.
-=======
     
     def __init__(self, country_code: str = "US"):
         self._country_code = country_code
@@ -63,82 +35,33 @@
     @property
     def country_code(self) -> str:
         """Get the country code.
->>>>>>> 7dab7193
 
         Returns:
             The country code.
         """
-<<<<<<< HEAD
-        return self.company_name_generator.generate()
-
-    def generate_full_name(
-        self,
-        short_name: str | None,
-        sector: str | None,
-        legal_forms: list[str] | None,
-        legal_weights: list[float] | None,
-    ) -> str:
-        """Generate the full name of the company.
-
-        Args:
-            short_name: The short name of the company
-            sector: The sector in which the company operates
-            legal_forms: List of legal forms
-            legal_weights: Weights for the legal forms
-=======
         return self._country_code
     
     @property
     def company_name_generator(self) -> CompanyNameGenerator:
         """Get the company name generator.
->>>>>>> 7dab7193
 
         Returns:
             The company generator.
         """
-<<<<<<< HEAD
-        legal_form = None
-        if legal_forms and legal_weights and len(legal_forms) > 0:
-            legal_form = random.choices(legal_forms, legal_weights, k=1)[0]
-
-        builder = [""] if short_name is None else [short_name]
-        if sector is not None:
-            builder.append(" " + sector)
-        if legal_form is not None:
-            builder.append(" " + legal_form)
-        return "".join(builder)
-
-    def generate_company_email(self, company_name: str) -> str:
-        """Generate a company email address based on company name.
-
-        Args:
-            company_name: The name of the company
-=======
         return self._company_name_generator
     
     @property
     def email_address_generator(self) -> EmailAddressGenerator:
         """Get the email address generator.
->>>>>>> 7dab7193
 
         Returns:
             The email address generator.
         """
-<<<<<<< HEAD
-        return self.email_generator.generate_with_company_name(company_name)
-
-    def generate_company_url(self, email: str) -> str | None:
-        """Generate a company URL from the email domain.
-
-        Args:
-            email: The company email address
-=======
         return self._email_address_generator
     
     @property
     def phone_number_generator(self) -> PhoneNumberGenerator:
         """Get the phone number generator.
->>>>>>> 7dab7193
 
         Returns:
             The phone number generator.
@@ -149,15 +72,6 @@
     def address_generator(self) -> AddressGenerator:
         """Get the address generator.
 
-<<<<<<< HEAD
-        list_of_schemes = ["http", "https"]
-        scheme = np.random.choice(list_of_schemes)
-        company_domain = email.split("@")[1]
-        return f"{scheme}://{company_domain}"
-
-    def generate_phone_number(self) -> str | None:
-        """Generate a phone number.
-=======
         Returns:    
             The address generator.
         """
@@ -165,20 +79,10 @@
     
     def generate_sector(self) -> str:
         """Generate a sector.
->>>>>>> 7dab7193
 
         Returns:
             The sector.
         """
-<<<<<<< HEAD
-        return self.phone_generator.generate()
-
-    def generate_company_id(self, company_name: str) -> str:
-        """Generate a company ID based on the company name.
-
-        Args:
-            company_name: The name of the company
-=======
         cache_key = f"sector_{self._country_code}"
         if cache_key not in self._LOADED_DATA_CACHE:
             logger.debug("CACHE MISS: Loading sector data from file")
@@ -190,7 +94,6 @@
     
     def get_legal_form(self) -> str:
         """Get a legal form.
->>>>>>> 7dab7193
 
         Returns:
             The legal form.
