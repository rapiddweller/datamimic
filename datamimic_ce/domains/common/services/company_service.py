--- conflicted
+++ resolved
@@ -4,106 +4,17 @@
 # # See LICENSE file for the full text of the license.
 # # For questions and support, contact: info@rapiddweller.com
 
-<<<<<<< HEAD
-from typing import Any
-=======
 # from typing import List, Dict, Any, Optional
->>>>>>> 7dab7193
 
 from datamimic_ce.domain_core.base_domain_service import BaseDomainService
 from datamimic_ce.domains.common.generators.company_generator import CompanyGenerator
 from datamimic_ce.domains.common.models.company import Company
 
 
-<<<<<<< HEAD
-class CompanyService:
-    """Service for creating and managing company entities.
-
-    Provides high-level methods for creating, managing, and exporting
-    company entities, with support for bulk operations and filtering.
-    """
-
-    @staticmethod
-    def create_company(
-        dataset: str = "US",
-        count: int = 1,
-    ) -> Company:
-        """Create a single company entity.
-
-        Args:
-            dataset: Country code for country-specific generation
-            count: Number of companies to generate
-
-        Returns:
-            A new company entity
-        """
-        return Company(dataset=dataset, count=count)
-
-    @staticmethod
-    def create_companies(
-        count: int,
-        dataset: str = "US",
-    ) -> list[Company]:
-        """Create multiple company entities.
-
-        Args:
-            count: Number of companies to create
-            dataset: Country code for country-specific generation
-
-        Returns:
-            List of company entities
-        """
-        return [Company(dataset=dataset, count=count) for _ in range(count)]
-
-    @staticmethod
-    def filter_companies_by_sector(
-        companies: list[Company],
-        sector: str,
-    ) -> list[Company]:
-        """Filter companies by sector.
-
-        Args:
-            companies: List of companies to filter
-            sector: Sector to filter by
-
-        Returns:
-            Filtered list of companies
-        """
-        return [company for company in companies if company.sector == sector]
-
-    @staticmethod
-    def filter_companies_by_country(
-        companies: list[Company],
-        country_code: str,
-    ) -> list[Company]:
-        """Filter companies by country code.
-
-        Args:
-            companies: List of companies to filter
-            country_code: Country code to filter by
-
-        Returns:
-            Filtered list of companies
-        """
-        return [company for company in companies if company.country_code == country_code]
-
-    @staticmethod
-    def companies_to_dict(companies: list[Company]) -> list[dict[str, Any]]:
-        """Convert a list of companies to a list of dictionaries.
-
-        Args:
-            companies: List of companies to convert
-
-        Returns:
-            List of dictionaries representing companies
-        """
-        return [company.to_dict() for company in companies]
-=======
 class CompanyService(BaseDomainService[Company]):
     """Service for managing company data.
 
     This class provides methods for creating, retrieving, and managing company data.
     """
     def __init__(self):
-        super().__init__(CompanyGenerator(), Company)       
->>>>>>> 7dab7193
+        super().__init__(CompanyGenerator(), Company)       