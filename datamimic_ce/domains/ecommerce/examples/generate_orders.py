--- conflicted
+++ resolved
@@ -23,13 +23,8 @@
 
 def main():
     """Generate sample order data and print it to the console."""
-<<<<<<< HEAD
-    class_factory_util = ClassFactoryUtil()
-
-=======
     domain_class_util = DomainClassUtil()
     
->>>>>>> 7dab7193
     # Create an order for the US dataset
     print("Generating an order for the US dataset:")
     order_us = Order(
