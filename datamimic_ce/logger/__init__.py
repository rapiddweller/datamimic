--- conflicted
+++ resolved
@@ -14,7 +14,7 @@
 
 
 def setup_logger(logger_name, task_id, level=logging.INFO):
-    getted_logger = logging.getLogger(logger_name)
+    l = logging.getLogger(logger_name)
     logging.addLevelName(logging.DEBUG, "DEBUG")
     logging.addLevelName(logging.INFO, "INFO ")
     logging.addLevelName(logging.WARNING, "WARN ")
@@ -28,38 +28,18 @@
         datefmt="%Y-%m-%d %H:%M:%S,%f"[:-3],
     )
 
-<<<<<<< HEAD
-    stream_handler = logging.StreamHandler(sys.stdout)
-    stream_handler.setFormatter(formatter)
-
-    if not getted_logger.handlers:  # Avoid adding duplicate handlers
-        getted_logger.setLevel(level)
-        getted_logger.addHandler(stream_handler)
-=======
     # Avoid adding duplicate stream handlers
     if not any(isinstance(handler, logging.StreamHandler) for handler in l.handlers):
         stream_handler = logging.StreamHandler(sys.stdout)
         stream_handler.setFormatter(formatter)
         l.setLevel(level)
         l.addHandler(stream_handler)
->>>>>>> fccb65fd
 
-    getted_logger.propagate = False  # Avoid propagation to the parent logger
+    l.propagate = False  # Avoid propagation to the parent logger
 
 
-<<<<<<< HEAD
-def shutdown_logger(logger_name):
-    getted_logger = logging.getLogger(logger_name)
-    for handler in getted_logger.handlers:
-        handler.close()
-        getted_logger.removeHandler(handler)
-
-
-=======
->>>>>>> fccb65fd
 def get_current_process_name():
-    # Get process information for logging purposes (e.g., process name) and WORKER should have WORKER-PID
-    # current_process = multiprocessing.current_process()
+    # Get process information for logging purposes (e.g., process name) and WORKER should have WORKER-PID    current_process = multiprocessing.current_process()
     current_process = multiprocessing.current_process()
     pid = os.getpid()
     if current_process.name == "MainProcess":
