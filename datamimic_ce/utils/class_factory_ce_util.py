--- conflicted
+++ resolved
@@ -30,310 +30,6 @@
         return TaskUtil
 
     @staticmethod
-<<<<<<< HEAD
-    def get_city_entity(country_code):
-        """
-        Create and return a City entity instance for the given country_code.
-
-        Args:
-            country_code: The country code to use as dataset.
-
-        Returns:
-            A City entity instance from the domain model.
-        """
-        from datamimic_ce.domains.common.models.city import City
-
-        return City(dataset=country_code)
-
-    @staticmethod
-    def get_name_entity(locale):
-        """
-        Create and return a simple mock NameEntity.
-
-        Args:
-            locale: The locale to use (not used in this mock implementation).
-
-        Returns:
-            A simple mock object with the necessary methods.
-        """
-
-        # Create a simple mock object with the required methods
-        class MockNameEntity:
-            def reset(self):
-                pass  # No-op reset method
-
-        return MockNameEntity()
-
-    @staticmethod
-    def get_transaction_entity(locale="en", min_amount=0.01, max_amount=10000.00, **kwargs):
-        """
-        Create and return a TransactionEntity instance.
-
-        Args:
-            locale: The locale to use for localization
-            min_amount: Minimum transaction amount
-            max_amount: Maximum transaction amount
-            **kwargs: Additional parameters to pass to the TransactionEntity constructor
-
-        Returns:
-            A TransactionEntity instance
-        """
-        from datamimic_ce.entities.transaction_entity import TransactionEntity
-
-        return TransactionEntity(
-            ClassFactoryCEUtil(), locale=locale, min_amount=min_amount, max_amount=max_amount, **kwargs
-        )
-
-    @staticmethod
-    def get_payment_entity(locale="en", min_amount=0.01, max_amount=10000.00, **kwargs):
-        """
-        Create and return a PaymentEntity instance.
-
-        Args:
-            locale: The locale to use for localization
-            min_amount: Minimum payment amount
-            max_amount: Maximum payment amount
-            **kwargs: Additional parameters to pass to the PaymentEntity constructor
-
-        Returns:
-            A PaymentEntity instance
-        """
-        from datamimic_ce.entities.payment_entity import PaymentEntity
-
-        return PaymentEntity(
-            ClassFactoryCEUtil(), locale=locale, min_amount=min_amount, max_amount=max_amount, **kwargs
-        )
-
-    @staticmethod
-    def get_digital_wallet_entity(locale="en", dataset=None, **kwargs):
-        """
-        Create and return a DigitalWalletEntity instance.
-
-        Args:
-            locale: The locale to use for localization
-            dataset: Optional dataset name
-            **kwargs: Additional parameters to pass to the DigitalWalletEntity constructor
-
-        Returns:
-            A DigitalWalletEntity instance
-        """
-        from datamimic_ce.entities.digital_wallet_entity import DigitalWalletEntity
-
-        return DigitalWalletEntity(ClassFactoryCEUtil(), locale=locale, dataset=dataset, **kwargs)
-
-    @staticmethod
-    def get_user_account_entity(locale="en", dataset=None, **kwargs):
-        """
-        Create and return a UserAccountEntity instance.
-
-        Args:
-            locale: The locale to use for localization
-            dataset: Optional dataset name
-            **kwargs: Additional parameters to pass to the UserAccountEntity constructor
-
-        Returns:
-            A UserAccountEntity instance
-        """
-        from datamimic_ce.entities.user_account_entity import UserAccountEntity
-
-        return UserAccountEntity(ClassFactoryCEUtil(), locale=locale, dataset=dataset, **kwargs)
-
-    @staticmethod
-    def get_crm_entity(locale="en", dataset=None, **kwargs):
-        """
-        Create and return a CRMEntity instance.
-
-        Args:
-            locale: The locale to use for localization
-            dataset: Optional dataset name
-            **kwargs: Additional parameters to pass to the CRMEntity constructor
-
-        Returns:
-            A CRMEntity instance
-        """
-        from datamimic_ce.entities.crm_entity import CRMEntity
-
-        return CRMEntity(ClassFactoryCEUtil(), locale=locale, dataset=dataset, **kwargs)
-
-    @staticmethod
-    def get_invoice_entity(locale="en", min_amount=10.00, max_amount=10000.00, dataset=None, **kwargs):
-        """
-        Create and return an InvoiceEntity instance.
-
-        Args:
-            locale: The locale to use for localization
-            min_amount: Minimum invoice amount
-            max_amount: Maximum invoice amount
-            dataset: Optional dataset name
-            **kwargs: Additional parameters to pass to the InvoiceEntity constructor
-
-        Returns:
-            An InvoiceEntity instance
-        """
-        from datamimic_ce.entities.invoice_entity import InvoiceEntity
-
-        return InvoiceEntity(
-            ClassFactoryCEUtil(), locale=locale, min_amount=min_amount, max_amount=max_amount, dataset=dataset, **kwargs
-        )
-
-    @staticmethod
-    def get_order_entity(locale="en", dataset=None, **kwargs):
-        """
-        Create and return an Order entity instance.
-
-        Args:
-            locale: The locale to use for localization
-            dataset: Optional dataset name
-            **kwargs: Additional parameters to pass to the Order constructor
-
-        Returns:
-            An Order entity instance from the domain model.
-        """
-        from datamimic_ce.domains.ecommerce.models.order import Order
-
-        return Order(locale=locale, dataset=dataset, **kwargs)
-
-    @staticmethod
-    def get_product_entity(locale="en", min_price=0.99, max_price=9999.99, dataset=None, **kwargs):
-        """
-        Create and return a Product entity instance.
-
-        Args:
-            locale: The locale to use for localization
-            min_price: Minimum product price
-            max_price: Maximum product price
-            dataset: Optional dataset name
-            **kwargs: Additional parameters to pass to the Product constructor
-
-        Returns:
-            A Product entity instance from the domain model.
-        """
-        from datamimic_ce.domains.ecommerce.models.product import Product
-
-        return Product(locale=locale, min_price=min_price, max_price=max_price, dataset=dataset, **kwargs)
-
-    @staticmethod
-    def get_patient_entity(locale="en", dataset=None, **kwargs):
-        """Get a Patient entity instance.
-
-        Args:
-            locale: The locale to use for generating data.
-            dataset: The dataset to use for generating data.
-            **kwargs: Additional keyword arguments to pass to the Patient constructor.
-
-        Returns:
-            A Patient entity instance from the domain model.
-        """
-        from datamimic_ce.domains.healthcare.models.patient import Patient
-
-        return Patient(locale=locale, dataset=dataset, **kwargs)
-
-    @staticmethod
-    def get_doctor_entity(locale="en", dataset=None, **kwargs):
-        """
-        Create and return a Doctor entity instance.
-
-        Args:
-            locale: The locale to use for localization
-            dataset: Optional dataset name
-            **kwargs: Additional parameters to pass to the Doctor constructor
-
-        Returns:
-            A Doctor entity instance from the domain model.
-        """
-        from datamimic_ce.domains.healthcare.models.doctor import Doctor
-
-        return Doctor(locale=locale, dataset=dataset, **kwargs)
-
-    @staticmethod
-    def get_medical_record_entity(locale="en", dataset=None, **kwargs):
-        """
-        Create and return a MedicalRecord entity instance.
-
-        Args:
-            locale: The locale to use for localization
-            dataset: Optional dataset name
-            **kwargs: Additional parameters to pass to the MedicalRecord constructor
-
-        Returns:
-            A MedicalRecord entity instance from the domain model.
-        """
-        from datamimic_ce.domains.healthcare.models.medical_record import MedicalRecord
-
-        return MedicalRecord(locale=locale, dataset=dataset, **kwargs)
-
-    @staticmethod
-    def get_company_entity(locale="en", dataset=None, count=1, **kwargs):
-        """
-        Create and return a Company entity instance.
-
-        Args:
-            locale: The locale to use for localization
-            dataset: Optional dataset name (country code)
-            count: Number of companies to generate
-            **kwargs: Additional parameters to pass to the Company constructor
-
-        Returns:
-            A Company entity instance from the domain model.
-        """
-        from datamimic_ce.domains.common.models.company import Company
-
-        return Company(dataset=dataset, count=count, **kwargs)
-
-    @staticmethod
-    def get_medical_device_entity(locale="en", dataset=None, **kwargs):
-        """
-        Create and return a MedicalDevice entity instance.
-
-        Args:
-            locale: The locale to use for localization
-            dataset: Optional dataset name
-            **kwargs: Additional parameters to pass to the MedicalDevice constructor
-
-        Returns:
-            A MedicalDevice entity instance from the domain model.
-        """
-        from datamimic_ce.domains.healthcare.models.medical_device import MedicalDevice
-
-        return MedicalDevice(locale=locale, dataset=dataset, **kwargs)
-
-    @staticmethod
-    def get_lab_test_entity(locale="en", dataset=None, **kwargs):
-        """
-        Create and return a LabTestEntity instance.
-
-        Args:
-            locale: The locale to use for localization
-            dataset: Optional dataset name
-            **kwargs: Additional parameters to pass to the LabTestEntity constructor
-
-        Returns:
-            A LabTestEntity instance
-        """
-        from datamimic_ce.entities.lab_entity import LabEntity
-
-        return LabEntity(ClassFactoryCEUtil(), locale=locale, dataset=dataset, **kwargs)
-
-    @staticmethod
-    def get_clinical_trial_entity(locale="en", dataset=None, **kwargs):
-        """
-        Create and return a ClinicalTrialEntity instance.
-
-        Args:
-            locale: The locale to use for localization
-            dataset: Optional dataset name
-            **kwargs: Additional parameters to pass to the ClinicalTrialEntity constructor
-
-        Returns:
-            A ClinicalTrialEntity instance
-        """
-        from datamimic_ce.entities.healthcare.clinical_trial_entity import ClinicalTrialEntity
-
-        return ClinicalTrialEntity(ClassFactoryCEUtil(), locale=locale, dataset=dataset, **kwargs)
-
-    @staticmethod
-=======
->>>>>>> 7dab7193
     def get_data_generation_util():
         """
         Get an instance of the data generation utility.
