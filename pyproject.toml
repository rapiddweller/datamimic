[build-system]
requires = [
    "setuptools",          # Core setup tools for building and installing Python packages
    "wheel",               # Builds wheel archives for your package
    "setuptools-scm>=8",   # For automated versioning using SCM tags
]
build-backend = "setuptools.build_meta"

[project]
name = "datamimic_ce"
dynamic = ["version"]  # Version is determined dynamically via setuptools-scm
authors = [{ name = "Rapiddweller Asia Co., Ltd.", email = "info@rapiddweller.com" }]
readme = "README.md"
license = { file = "LICENSE.txt" }
keywords = [
    "datamimic", "data", "synthetic", "generation", "privacy",
    "security", "testing", "modeling"
]
urls = { Homepage = "https://datamimic.io" }
requires-python = ">=3.10"
dependencies = [
<<<<<<< HEAD
    "dill==0.3.9",                        # import dill - Used for pickling
    "faker==33.3.1",                      # from faker import Faker - Used for generating fake data
    "numpy==2.2.2",                       # import numpy as np - Used for numerical operations
    "oracledb==2.5.1",                    # import oracledb - Used for Oracle database connections
    "psycopg2-binary==2.9.10",            # import psycopg2 - Used for PostgreSQL database connections
    "pydantic==2.10.5",                   # from pydantic import BaseModel - Used for data validation
    "pydantic-settings==2.7.1",           # from pydantic_settings import BaseSettings - Used for settings management
    "pydantic[email]",                    # from pydantic import EmailStr - Used for email validation
    "pymongo==4.10.1",                    # import pymongo - Used for MongoDB connections
    "pyodbc==5.2.0",                      # import pyodbc - Used for ODBC connections
    "python-dotenv==1.0.1",               # from dotenv import load_dotenv
    "requests==2.32.3",                   # import requests - Used for making HTTP requests
    "sqlalchemy==2.0.37",                 # from sqlalchemy import create_engine
    "xmltodict==0.14.2",                  # import xmltodict - Used for parsing XML data to Python dictionaries
    "pandas==2.2.3",                      # import pandas as pd - Used for data manipulation
    "toml>=0.10.2",                       # import toml
    "typer>=0.12.5",                      # import typer
    "psutil>=6.1.0",                      # import psutil
    "exrex>=0.12.0",                      # import exrex - Used for generating random strings
    "ray>=2.40.0",                        # import ray - Used for parallel processing
    "lxml>=5.3.0",                        # import lxml - Used for XML Tree
    "mostlyai[local]>=4.1.3",             # import mostlyai local - Used for ml-train
=======
    "dill==0.3.9", # import dill - Used for pickling
    "faker==33.3.1", # from faker import Faker - Used for generating fake data
    "mysql-connector-python==8.3.0", # import mysql.connector - Used for MySQL database connections
    "numpy==2.2.2", # import numpy as np - Used for numerical operations
    "oracledb==2.5.1", # import oracledb - Used for Oracle database connections
    "psycopg2-binary==2.9.10", # import psycopg2 - Used for PostgreSQL database connections
    "pydantic==2.10.5", # from pydantic import BaseModel - Used for data validation
    "pydantic-settings==2.7.1", # from pydantic_settings import BaseSettings - Used for settings management
    "pydantic[email]", # from pydantic import EmailStr - Used for email validation
    "pymongo==4.10.1", # import pymongo - Used for MongoDB connections
    "pyodbc==5.2.0", # import pyodbc - Used for ODBC connections
    "python-dotenv==1.0.1", # from dotenv import load_dotenv
    "requests==2.32.3", # import requests - Used for making HTTP requests
    "sqlalchemy==2.0.37", # from sqlalchemy import create_engine
    "xmltodict==0.14.2", # import xmltodict - Used for parsing XML data to Python dictionaries
    "pandas==2.2.3", # import pandas as pd - Used for data manipulation
    "toml>=0.10.2", # import toml
    "typer>=0.12.5", # import typer
    "psutil>=6.1.0", # import psutil
    "exrex>=0.12.0", # import exrex - Used for generating random strings
    "ray>=2.40.0", # import ray - Used for parallel processing
    "lxml>=5.3.0", # import lxml - Used for XML Tree
    "mimesis>=18.0.0", # import mimesis - Used for generating fake data
>>>>>>> 68ed5b8a
]

[tool.setuptools_scm]
local_scheme = "dirty-tag"  # Includes a "dirty" tag in version if working directory is not clean

[project.scripts]
datamimic = "datamimic_ce.cli:app"  # Entry point for your CLI application

[tool.setuptools]
include-package-data = true

[tool.setuptools.packages.find]
where = ["."]
exclude = ["tests_ce"]
namespaces = true


[tool.uv]

dev-dependencies = [
    "build>=1.2.2.post1", # PEP 517 build frontend for building distributions
    "pytest~=8.3.4", # Testing framework
    "pytest-xdist~=3.6.1", # Distributed testing (parallel execution)
    "pytest-cov~=6.0.0", # Coverage reporting for pytest
    "memory-profiler~=0.61.0", # Monitors memory usage during code execution
    "ruff>=0.9.2", # Fast Python linter written in Rust
    "sqlalchemy-stubs>=0.4",
    "prettytable==3.12.0", # from prettytable import PrettyTable
    "mypy==1.14.1",
    "types-toml>=0.10.8.20240310",
    "types-requests>=2.32.0",
    "pandas-stubs>=2.2.0",
    "types-psutil>=6.0.0",
    "types-xmltodict>=0.13.0",
    "types-lxml>=5.3.0",
    "mostlyai[local]>=4.1.3",
]

[tool.mypy]
python_version = "3.11"

[tool.ruff]
line-length = 120                  # Maximum line length
target-version = "py311"          # Target Python version for linting

[tool.ruff.lint]
exclude = [".git", "__pycache__", "node_modules", "public", ".venv", "tests_ce"]  # Exclude these directories from linting
select = [
    # pycodestyle
    "E",
    # Pyflakes
    "F",
    # pyupgrade
    "UP",
    # flake8-bugbear
    "B",
    # flake8-simplify
    "SIM",
    # isort
    "I",
]

[tool.pytest.ini_options]
markers = ["run: Custom marker for running specific tests"]  # Custom markers for pytest

[tool.pytest]
parallel = true  # Enable parallel test execution
addopts = "-n auto --dist=loadscope"

[tool.pyright]
typeCheckingMode="off"<|MERGE_RESOLUTION|>--- conflicted
+++ resolved
@@ -19,30 +19,6 @@
 urls = { Homepage = "https://datamimic.io" }
 requires-python = ">=3.10"
 dependencies = [
-<<<<<<< HEAD
-    "dill==0.3.9",                        # import dill - Used for pickling
-    "faker==33.3.1",                      # from faker import Faker - Used for generating fake data
-    "numpy==2.2.2",                       # import numpy as np - Used for numerical operations
-    "oracledb==2.5.1",                    # import oracledb - Used for Oracle database connections
-    "psycopg2-binary==2.9.10",            # import psycopg2 - Used for PostgreSQL database connections
-    "pydantic==2.10.5",                   # from pydantic import BaseModel - Used for data validation
-    "pydantic-settings==2.7.1",           # from pydantic_settings import BaseSettings - Used for settings management
-    "pydantic[email]",                    # from pydantic import EmailStr - Used for email validation
-    "pymongo==4.10.1",                    # import pymongo - Used for MongoDB connections
-    "pyodbc==5.2.0",                      # import pyodbc - Used for ODBC connections
-    "python-dotenv==1.0.1",               # from dotenv import load_dotenv
-    "requests==2.32.3",                   # import requests - Used for making HTTP requests
-    "sqlalchemy==2.0.37",                 # from sqlalchemy import create_engine
-    "xmltodict==0.14.2",                  # import xmltodict - Used for parsing XML data to Python dictionaries
-    "pandas==2.2.3",                      # import pandas as pd - Used for data manipulation
-    "toml>=0.10.2",                       # import toml
-    "typer>=0.12.5",                      # import typer
-    "psutil>=6.1.0",                      # import psutil
-    "exrex>=0.12.0",                      # import exrex - Used for generating random strings
-    "ray>=2.40.0",                        # import ray - Used for parallel processing
-    "lxml>=5.3.0",                        # import lxml - Used for XML Tree
-    "mostlyai[local]>=4.1.3",             # import mostlyai local - Used for ml-train
-=======
     "dill==0.3.9", # import dill - Used for pickling
     "faker==33.3.1", # from faker import Faker - Used for generating fake data
     "mysql-connector-python==8.3.0", # import mysql.connector - Used for MySQL database connections
@@ -66,7 +42,7 @@
     "ray>=2.40.0", # import ray - Used for parallel processing
     "lxml>=5.3.0", # import lxml - Used for XML Tree
     "mimesis>=18.0.0", # import mimesis - Used for generating fake data
->>>>>>> 68ed5b8a
+    "mostlyai[local]>=4.1.3", # import mostlyai local - Used for ml-train
 ]
 
 [tool.setuptools_scm]
