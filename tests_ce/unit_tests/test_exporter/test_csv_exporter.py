<<<<<<< HEAD
import csv
import multiprocessing
import os
import tempfile
import unittest
import uuid
from pathlib import Path

from datamimic_ce.exporters.csv_exporter import CSVExporter
from datamimic_ce.exporters.exporter_state_manager import ExporterStateManager
from tests_ce.unit_tests.test_exporter.exporter_test_util import generate_mock_data, MockSetupContext


class TestCSVExporter(unittest.TestCase):
    def setUp(self, encoding="utf-8", delimiter=None, quotechar=None, quoting=None, line_terminator=None):
        """Set up for each test."""
        self.setup_context = MockSetupContext(task_id="test_task", descriptor_dir="test_dir")
        self.setup_context.task_id = f"test_task_{uuid.uuid4().hex}"
        self.tmp_dir = tempfile.TemporaryDirectory()
        self.tmp_dir_path = Path(self.tmp_dir.name)
        self.setup_context.descriptor_dir = self.tmp_dir_path
        self.setup_context.properties = {}
        self.exporter = CSVExporter(
            setup_context=self.setup_context,
            product_name="test_product",
            chunk_size=1000,
            delimiter=delimiter,
            quotechar=quotechar,
            quoting=quoting,
            line_terminator=line_terminator,
            fieldnames=None,
            encoding=encoding,
        )

    def tearDown(self):
        """Clean up temporary directories."""
        self.tmp_dir.cleanup()

    def test_single_process_chunking(self):
        """Test exporting 3000 records with chunk size 1000 in a single process (3 chunk files expected)."""
        original_data = generate_mock_data(3000)
        product = ("test_product", original_data)
        stmt_full_name = "test_product"
        worker_id = 1
        exporter_state_manager = ExporterStateManager(worker_id)
        self.exporter.consume(product, stmt_full_name, exporter_state_manager)
        self.exporter.finalize_chunks(worker_id)

    def test_custom_delimiter_and_encoding(self):
        """Test exporting with custom delimiter and encoding."""

        self.setUp(encoding="utf-16", delimiter=";")

        original_data = generate_mock_data(10)
        product = ("test_product", original_data)

        stmt_full_name = "test_product"
        worker_id = 1
        exporter_state_manager = ExporterStateManager(worker_id)

        self.exporter.consume(product, stmt_full_name, exporter_state_manager)
        self.exporter.finalize_chunks(worker_id)

    def test_special_characters_in_data(self):
        """Test exporting data containing delimiters, quotes, and newlines."""

        self.setUp(quoting=csv.QUOTE_ALL, delimiter=";")

        special_data = [
            {"id": "1", "title": "Title with, comma", "year": 2020},
            {"id": "2", "title": 'Title with "quote"', "year": 2021},
            {"id": "3", "title": "Title with \n newline", "year": 2022},
            {"id": "4", "title": "Title with delimiter; semicolon", "year": 2023},
        ]
        product = ("test_product", special_data)

        stmt_full_name = "test_product"
        worker_id = 1
        exporter_state_manager = ExporterStateManager(worker_id)

        self.exporter.consume(product, stmt_full_name, exporter_state_manager)
        self.exporter.finalize_chunks(worker_id)

    def test_large_dataset(self):
        """Test exporting a very large dataset to check performance and memory usage."""
        total_records = 500_000  # Half a million records
        self.exporter = CSVExporter(
            setup_context=self.setup_context,
            product_name="test_product",
            chunk_size=100_000,
            delimiter=None,
            quotechar=None,
            quoting=None,
            line_terminator=None,
            fieldnames=None,
            encoding="utf-8",
        )

        original_data = generate_mock_data(total_records)
        product = ("test_product", original_data)

        stmt_full_name = "test_product"
        worker_id = 1
        exporter_state_manager = ExporterStateManager(worker_id)

        self.exporter.consume(product, stmt_full_name, exporter_state_manager)
        self.exporter.finalize_chunks(worker_id)

    def test_invalid_data_handling(self):
        """Test exporting data with invalid data types."""
        invalid_data = [
            {"id": "1", "title": "Valid Title", "year": 2020},
            {"id": "2", "title": "Another Title", "year": "Invalid Year"},  # Year should be an int
        ]
        product = ("test_product", invalid_data)

        stmt_full_name = "test_product"
        worker_id = 1
        exporter_state_manager = ExporterStateManager(worker_id)

        self.exporter.consume(product, stmt_full_name, exporter_state_manager)
        self.exporter.finalize_chunks(worker_id)

    # @unittest.skipIf(os.name == "posix", "Skipping multiprocessing test on Linux")
    # def test_multiprocessing_export(self):
    #     total_processes = os.cpu_count() or 1
    #     total_records_per_process = 5000
    #     data = generate_mock_data(total_records_per_process * total_processes)
    #     data_chunks = [
    #         data[i * total_records_per_process : (i + 1) * total_records_per_process] for i in range(total_processes)
    #     ]
    #
    #     manager = multiprocessing.Manager()
    #     shared_storage_list = manager.list()
    #     processes = []
    #     for chunk in data_chunks:
    #         p = multiprocessing.Process(
    #             target=worker,
    #             args=(
    #                 chunk,
    #                 shared_storage_list,
    #                 self.setup_context.task_id,
    #                 self.setup_context.descriptor_dir,
    #                 self.setup_context.properties,
    #             ),
    #         )
    #         p.start()
    #         processes.append(p)
    #     for p in processes:
    #         p.join()

    def test_empty_records_and_missing_fields(self):
        """Test exporting data with empty records and missing fields."""
        data_with_missing_fields = [
            {"id": "1", "title": "Title 1", "year": 2020},
            {"id": "2", "title": "Title 2"},  # Missing 'year'
            {},  # Empty record
            {"id": "3", "year": 2022},  # Missing 'title'
        ]
        product = ("test_product", data_with_missing_fields)
        stmt_full_name = "test_product"
        worker_id = 1
        exporter_state_manager = ExporterStateManager(worker_id)

        self.exporter.fieldnames = ["id", "title", "year"]  # Specify fieldnames to handle missing fields
        self.exporter.consume(product, stmt_full_name, exporter_state_manager)
        self.exporter.finalize_chunks(worker_id)

    def test_product_with_type(self):
        """Test exporting data with product type."""
        data = generate_mock_data(5)
        product = ("test_product", data, {"type": "test_type"})
        stmt_full_name = "test_product"
        worker_id = 1
        exporter_state_manager = ExporterStateManager(worker_id)

        self.exporter.consume(product, stmt_full_name, exporter_state_manager)
        self.exporter.finalize_chunks(worker_id)

    def test_consume_invalid_product(self):
        """Test that consuming an invalid product raises ValueError."""
        stmt_full_name = "test_product"
        worker_id = 1
        exporter_state_manager = ExporterStateManager(worker_id)

        with self.assertRaises(ValueError):
            self.exporter.consume("invalid_product", stmt_full_name, exporter_state_manager)

    def test_chunk_rotation_without_remainder(self):
        """Test exporting data where total records are a multiple of chunk size."""
        total_records = 5000
        self.exporter = CSVExporter(
            setup_context=self.setup_context,
            product_name="test_product",
            chunk_size=1000,
            delimiter=None,
            quotechar=None,
            quoting=None,
            line_terminator=None,
            fieldnames=None,
            encoding="utf-8",
        )

        original_data = generate_mock_data(total_records)
        product = ("test_product", original_data)
        stmt_full_name = "test_product"
        worker_id = 1
        exporter_state_manager = ExporterStateManager(worker_id)

        self.exporter.consume(product, stmt_full_name, exporter_state_manager)
        self.exporter.finalize_chunks(worker_id)

    def test_chunk_rotation_with_remainder(self):
        """Test exporting data where total records are not a multiple of chunk size."""
        total_records = 5500
        self.exporter = CSVExporter(
            setup_context=self.setup_context,
            product_name="test_product",
            chunk_size=1000,
            delimiter=None,
            quotechar=None,
            quoting=None,
            line_terminator=None,
            fieldnames=None,
            encoding="utf-8",
        )

        original_data = generate_mock_data(total_records)
        product = ("test_product", original_data)
        stmt_full_name = "test_product"
        worker_id = 1
        exporter_state_manager = ExporterStateManager(worker_id)

        self.exporter.consume(product, stmt_full_name, exporter_state_manager)
        self.exporter.finalize_chunks(worker_id)

    def test_no_fieldnames_provided(self):
        """Test exporting when fieldnames are not provided and need to be inferred."""
        data = [
            {"id": "1", "title": "Title 1", "year": 2020},
            {"id": "2", "title": "Title 2", "year": 2021},
        ]
        self.exporter.fieldnames = None  # Ensure fieldnames are not set
        product = ("test_product", data)
        stmt_full_name = "test_product"
        worker_id = 1
        exporter_state_manager = ExporterStateManager(worker_id)

        self.exporter.consume(product, stmt_full_name, exporter_state_manager)
        self.assertEqual(self.exporter.fieldnames, ["id", "title", "year"])  # Fieldnames inferred
        self.exporter.finalize_chunks(worker_id)

    def test_export_with_custom_quotechar(self):
        """Test exporting data with a custom quote character."""
        self.setup_context.properties = {"quotechar": "'", "quoting": csv.QUOTE_ALL}
        self.exporter = CSVExporter(
            setup_context=self.setup_context,
            product_name="test_product",
            chunk_size=1000,
            delimiter=None,
            quotechar=None,
            quoting=None,
            line_terminator=None,
            fieldnames=None,
            encoding=None,
        )

        data = generate_mock_data(5)
        product = ("test_product", data)
        stmt_full_name = "test_product"
        worker_id = 1
        exporter_state_manager = ExporterStateManager(worker_id)

        self.exporter.consume(product, stmt_full_name, exporter_state_manager)
        self.exporter.finalize_chunks(worker_id)

    def test_export_with_different_quoting_options(self):
        """Test exporting data with different quoting options."""
        for quoting_option in [csv.QUOTE_MINIMAL, csv.QUOTE_NONNUMERIC, csv.QUOTE_NONE]:
            self.setUp(quoting=quoting_option)

            data = generate_mock_data(5)
            product = ("test_product", data)
            stmt_full_name = "test_product"
            worker_id = 1
            exporter_state_manager = ExporterStateManager(worker_id)

            self.exporter.consume(product, stmt_full_name, exporter_state_manager)
            self.exporter.finalize_chunks(worker_id)

    def test_export_with_custom_encoding(self):
        """Test exporting data with a custom encoding."""
        self.setUp(encoding="utf-16")

        data = generate_mock_data(10)
        product = ("test_product", data)
        stmt_full_name = "test_product"
        worker_id = 1
        exporter_state_manager = ExporterStateManager(worker_id)

        self.exporter.consume(product, stmt_full_name, exporter_state_manager)
        self.exporter.finalize_chunks(worker_id)

    def test_export_empty_data_list(self):
        """Test exporting when data list is empty."""
        product = ("test_product", [])
        stmt_full_name = "test_product"
        worker_id = 1
        exporter_state_manager = ExporterStateManager(worker_id)

        self.exporter.consume(product, stmt_full_name, exporter_state_manager)
        self.exporter.finalize_chunks(worker_id)


if __name__ == "__main__":
    unittest.main()
=======
# import csv
# import multiprocessing
# import os
# import tempfile
# import unittest
# import uuid
# from pathlib import Path
#
# from datamimic_ce.exporters.csv_exporter import CSVExporter
#
#
# def generate_mock_data(total_records=3000, title="Mock Title", year=2020):
#     """Generate mock data for testing."""
#     return [{"id": f"movie_{i + 1}", "title": f"{title} {i + 1}", "year": year} for i in range(total_records)]
#
#
# class MockSetupContext:
#     def __init__(self, task_id, descriptor_dir):
#         self.task_id = task_id
#         self.descriptor_dir = descriptor_dir
#         self.default_encoding = "utf-8"
#         self.default_separator = ","
#         self.default_line_separator = "\n"
#         self.use_mp = False
#
#     def get_client_by_id(self, client_id):
#         # Return a dummy client or data, replace MagicMock dependency
#         return {"id": client_id, "data": "mock_client_data"}
#
#
# def worker(data_chunk, shared_storage_list, task_id, descriptor_dir, properties):
#     setup_context = MockSetupContext(task_id=task_id, descriptor_dir=descriptor_dir)
#     setup_context.properties = properties
#     exporter = CSVExporter(
#         setup_context=setup_context,
#         chunk_size=1000,
#         product_name="test_product",
#         fieldnames=None,
#         delimiter=None,
#         quotechar=None,
#         quoting=None,
#         line_terminator=None,
#         encoding=None,
#     )
#     exporter._buffer_file = None
#     product = ("test_product", data_chunk)
#     exporter.consume(product)
#     exporter.finalize_chunks()
#     exporter.upload_to_storage(bucket="test_bucket", name=exporter.product_name)
#     shared_storage_list.extend(exporter._buffer_file.open_calls)
#
#
# class TestCSVExporter(unittest.TestCase):
#     def setUp(self, encoding="utf-8", delimiter=None, quotechar=None, quoting=None, line_terminator=None):
#         """Set up for each test."""
#         self.setup_context = MockSetupContext(task_id="test_task", descriptor_dir="test_dir")
#         self.setup_context.task_id = f"test_task_{uuid.uuid4().hex}"
#         self.tmp_dir = tempfile.TemporaryDirectory()
#         self.tmp_dir_path = Path(self.tmp_dir.name)
#         self.setup_context.descriptor_dir = self.tmp_dir_path
#         self.setup_context.properties = {}
#         self.exporter = CSVExporter(
#             setup_context=self.setup_context,
#             product_name="test_product",
#             chunk_size=1000,
#             delimiter=delimiter,
#             quotechar=quotechar,
#             quoting=quoting,
#             line_terminator=line_terminator,
#             fieldnames=None,
#             encoding=encoding,
#         )
#
#     def tearDown(self):
#         """Clean up temporary directories."""
#         self.tmp_dir.cleanup()
#
#     def test_single_process_chunking(self):
#         """Test exporting 3000 records with chunk size 1000 in a single process (3 chunk files expected)."""
#         original_data = generate_mock_data(3000)
#         product = ("test_product", original_data)
#         self.exporter.consume(product)
#         self.exporter.finalize_chunks()
#
#     def test_custom_delimiter_and_encoding(self):
#         """Test exporting with custom delimiter and encoding."""
#
#         self.setUp(encoding="utf-16", delimiter=";")
#
#         original_data = generate_mock_data(10)
#         product = ("test_product", original_data)
#         self.exporter.consume(product)
#         self.exporter.finalize_chunks()
#
#     def test_special_characters_in_data(self):
#         """Test exporting data containing delimiters, quotes, and newlines."""
#
#         self.setUp(quoting=csv.QUOTE_ALL, delimiter=";")
#
#         special_data = [
#             {"id": "1", "title": "Title with, comma", "year": 2020},
#             {"id": "2", "title": 'Title with "quote"', "year": 2021},
#             {"id": "3", "title": "Title with \n newline", "year": 2022},
#             {"id": "4", "title": "Title with delimiter; semicolon", "year": 2023},
#         ]
#         product = ("test_product", special_data)
#         self.exporter.consume(product)
#         self.exporter.finalize_chunks()
#
#     def test_large_dataset(self):
#         """Test exporting a very large dataset to check performance and memory usage."""
#         total_records = 500_000  # Half a million records
#         self.exporter.chunk_size = 100_000
#         original_data = generate_mock_data(total_records)
#         product = ("test_product", original_data)
#         self.exporter.consume(product)
#         self.exporter.finalize_chunks()
#
#     def test_invalid_data_handling(self):
#         """Test exporting data with invalid data types."""
#         invalid_data = [
#             {"id": "1", "title": "Valid Title", "year": 2020},
#             {"id": "2", "title": "Another Title", "year": "Invalid Year"},  # Year should be an int
#         ]
#         product = ("test_product", invalid_data)
#         self.exporter.consume(product)
#         self.exporter.finalize_chunks()
#
#     @unittest.skipIf(os.name == "posix", "Skipping multiprocessing test on Linux")
#     def test_multiprocessing_export(self):
#         total_processes = os.cpu_count() or 1
#         total_records_per_process = 5000
#         data = generate_mock_data(total_records_per_process * total_processes)
#         data_chunks = [
#             data[i * total_records_per_process : (i + 1) * total_records_per_process] for i in range(total_processes)
#         ]
#
#         manager = multiprocessing.Manager()
#         shared_storage_list = manager.list()
#         processes = []
#         for chunk in data_chunks:
#             p = multiprocessing.Process(
#                 target=worker,
#                 args=(
#                     chunk,
#                     shared_storage_list,
#                     self.setup_context.task_id,
#                     self.setup_context.descriptor_dir,
#                     self.setup_context.properties,
#                 ),
#             )
#             p.start()
#             processes.append(p)
#         for p in processes:
#             p.join()
#
#     def test_empty_records_and_missing_fields(self):
#         """Test exporting data with empty records and missing fields."""
#         data_with_missing_fields = [
#             {"id": "1", "title": "Title 1", "year": 2020},
#             {"id": "2", "title": "Title 2"},  # Missing 'year'
#             {},  # Empty record
#             {"id": "3", "year": 2022},  # Missing 'title'
#         ]
#         product = ("test_product", data_with_missing_fields)
#         self.exporter.fieldnames = ["id", "title", "year"]  # Specify fieldnames to handle missing fields
#         self.exporter.consume(product)
#         self.exporter.finalize_chunks()
#
#     def test_product_with_type(self):
#         """Test exporting data with product type."""
#         data = generate_mock_data(5)
#         product = ("test_product", data, {"type": "test_type"})
#         self.exporter.consume(product)
#         self.exporter.finalize_chunks()
#
#     def test_consume_invalid_product(self):
#         """Test that consuming an invalid product raises ValueError."""
#         with self.assertRaises(ValueError):
#             self.exporter.consume("invalid_product")
#
#     def test_chunk_rotation_without_remainder(self):
#         """Test exporting data where total records are a multiple of chunk size."""
#         total_records = 5000
#         self.exporter.chunk_size = 1000
#         original_data = generate_mock_data(total_records)
#         product = ("test_product", original_data)
#         self.exporter.consume(product)
#         self.exporter.finalize_chunks()
#
#     def test_chunk_rotation_with_remainder(self):
#         """Test exporting data where total records are not a multiple of chunk size."""
#         total_records = 5500
#         self.exporter.chunk_size = 1000
#         original_data = generate_mock_data(total_records)
#         product = ("test_product", original_data)
#         self.exporter.consume(product)
#         self.exporter.finalize_chunks()
#
#     def test_no_fieldnames_provided(self):
#         """Test exporting when fieldnames are not provided and need to be inferred."""
#         data = [
#             {"id": "1", "title": "Title 1", "year": 2020},
#             {"id": "2", "title": "Title 2", "year": 2021},
#         ]
#         self.exporter.fieldnames = None  # Ensure fieldnames are not set
#         product = ("test_product", data)
#         self.exporter.consume(product)
#         self.assertEqual(self.exporter.fieldnames, ["id", "title", "year"])  # Fieldnames inferred
#         self.exporter.finalize_chunks()
#
#     def test_export_with_custom_quotechar(self):
#         """Test exporting data with a custom quote character."""
#         self.setup_context.properties = {"quotechar": "'", "quoting": csv.QUOTE_ALL}
#         self.exporter = CSVExporter(
#             setup_context=self.setup_context,
#             product_name="test_product",
#             chunk_size=1000,
#             delimiter=None,
#             quotechar=None,
#             quoting=None,
#             line_terminator=None,
#             fieldnames=None,
#             encoding=None,
#         )
#
#         data = generate_mock_data(5)
#         product = ("test_product", data)
#         self.exporter.consume(product)
#         self.exporter.finalize_chunks()
#
#     def test_export_with_different_quoting_options(self):
#         """Test exporting data with different quoting options."""
#         for quoting_option in [csv.QUOTE_MINIMAL, csv.QUOTE_NONNUMERIC, csv.QUOTE_NONE]:
#             self.setUp(quoting=quoting_option)
#
#             data = generate_mock_data(5)
#             product = ("test_product", data)
#             self.exporter.consume(product)
#             self.exporter.finalize_chunks()
#
#     def test_export_with_custom_encoding(self):
#         """Test exporting data with a custom encoding."""
#         self.setUp(encoding="utf-16")
#
#         data = generate_mock_data(10)
#         product = ("test_product", data)
#         self.exporter.consume(product)
#         self.exporter.finalize_chunks()
#
#     def test_export_empty_data_list(self):
#         """Test exporting when data list is empty."""
#         product = ("test_product", [])
#         self.exporter.consume(product)
#         self.exporter.finalize_chunks()
#
#
# if __name__ == "__main__":
#     unittest.main()
>>>>>>> ab77e5cb
<|MERGE_RESOLUTION|>--- conflicted
+++ resolved
@@ -1,7 +1,4 @@
-<<<<<<< HEAD
 import csv
-import multiprocessing
-import os
 import tempfile
 import unittest
 import uuid
@@ -314,265 +311,4 @@
 
 
 if __name__ == "__main__":
-    unittest.main()
-=======
-# import csv
-# import multiprocessing
-# import os
-# import tempfile
-# import unittest
-# import uuid
-# from pathlib import Path
-#
-# from datamimic_ce.exporters.csv_exporter import CSVExporter
-#
-#
-# def generate_mock_data(total_records=3000, title="Mock Title", year=2020):
-#     """Generate mock data for testing."""
-#     return [{"id": f"movie_{i + 1}", "title": f"{title} {i + 1}", "year": year} for i in range(total_records)]
-#
-#
-# class MockSetupContext:
-#     def __init__(self, task_id, descriptor_dir):
-#         self.task_id = task_id
-#         self.descriptor_dir = descriptor_dir
-#         self.default_encoding = "utf-8"
-#         self.default_separator = ","
-#         self.default_line_separator = "\n"
-#         self.use_mp = False
-#
-#     def get_client_by_id(self, client_id):
-#         # Return a dummy client or data, replace MagicMock dependency
-#         return {"id": client_id, "data": "mock_client_data"}
-#
-#
-# def worker(data_chunk, shared_storage_list, task_id, descriptor_dir, properties):
-#     setup_context = MockSetupContext(task_id=task_id, descriptor_dir=descriptor_dir)
-#     setup_context.properties = properties
-#     exporter = CSVExporter(
-#         setup_context=setup_context,
-#         chunk_size=1000,
-#         product_name="test_product",
-#         fieldnames=None,
-#         delimiter=None,
-#         quotechar=None,
-#         quoting=None,
-#         line_terminator=None,
-#         encoding=None,
-#     )
-#     exporter._buffer_file = None
-#     product = ("test_product", data_chunk)
-#     exporter.consume(product)
-#     exporter.finalize_chunks()
-#     exporter.upload_to_storage(bucket="test_bucket", name=exporter.product_name)
-#     shared_storage_list.extend(exporter._buffer_file.open_calls)
-#
-#
-# class TestCSVExporter(unittest.TestCase):
-#     def setUp(self, encoding="utf-8", delimiter=None, quotechar=None, quoting=None, line_terminator=None):
-#         """Set up for each test."""
-#         self.setup_context = MockSetupContext(task_id="test_task", descriptor_dir="test_dir")
-#         self.setup_context.task_id = f"test_task_{uuid.uuid4().hex}"
-#         self.tmp_dir = tempfile.TemporaryDirectory()
-#         self.tmp_dir_path = Path(self.tmp_dir.name)
-#         self.setup_context.descriptor_dir = self.tmp_dir_path
-#         self.setup_context.properties = {}
-#         self.exporter = CSVExporter(
-#             setup_context=self.setup_context,
-#             product_name="test_product",
-#             chunk_size=1000,
-#             delimiter=delimiter,
-#             quotechar=quotechar,
-#             quoting=quoting,
-#             line_terminator=line_terminator,
-#             fieldnames=None,
-#             encoding=encoding,
-#         )
-#
-#     def tearDown(self):
-#         """Clean up temporary directories."""
-#         self.tmp_dir.cleanup()
-#
-#     def test_single_process_chunking(self):
-#         """Test exporting 3000 records with chunk size 1000 in a single process (3 chunk files expected)."""
-#         original_data = generate_mock_data(3000)
-#         product = ("test_product", original_data)
-#         self.exporter.consume(product)
-#         self.exporter.finalize_chunks()
-#
-#     def test_custom_delimiter_and_encoding(self):
-#         """Test exporting with custom delimiter and encoding."""
-#
-#         self.setUp(encoding="utf-16", delimiter=";")
-#
-#         original_data = generate_mock_data(10)
-#         product = ("test_product", original_data)
-#         self.exporter.consume(product)
-#         self.exporter.finalize_chunks()
-#
-#     def test_special_characters_in_data(self):
-#         """Test exporting data containing delimiters, quotes, and newlines."""
-#
-#         self.setUp(quoting=csv.QUOTE_ALL, delimiter=";")
-#
-#         special_data = [
-#             {"id": "1", "title": "Title with, comma", "year": 2020},
-#             {"id": "2", "title": 'Title with "quote"', "year": 2021},
-#             {"id": "3", "title": "Title with \n newline", "year": 2022},
-#             {"id": "4", "title": "Title with delimiter; semicolon", "year": 2023},
-#         ]
-#         product = ("test_product", special_data)
-#         self.exporter.consume(product)
-#         self.exporter.finalize_chunks()
-#
-#     def test_large_dataset(self):
-#         """Test exporting a very large dataset to check performance and memory usage."""
-#         total_records = 500_000  # Half a million records
-#         self.exporter.chunk_size = 100_000
-#         original_data = generate_mock_data(total_records)
-#         product = ("test_product", original_data)
-#         self.exporter.consume(product)
-#         self.exporter.finalize_chunks()
-#
-#     def test_invalid_data_handling(self):
-#         """Test exporting data with invalid data types."""
-#         invalid_data = [
-#             {"id": "1", "title": "Valid Title", "year": 2020},
-#             {"id": "2", "title": "Another Title", "year": "Invalid Year"},  # Year should be an int
-#         ]
-#         product = ("test_product", invalid_data)
-#         self.exporter.consume(product)
-#         self.exporter.finalize_chunks()
-#
-#     @unittest.skipIf(os.name == "posix", "Skipping multiprocessing test on Linux")
-#     def test_multiprocessing_export(self):
-#         total_processes = os.cpu_count() or 1
-#         total_records_per_process = 5000
-#         data = generate_mock_data(total_records_per_process * total_processes)
-#         data_chunks = [
-#             data[i * total_records_per_process : (i + 1) * total_records_per_process] for i in range(total_processes)
-#         ]
-#
-#         manager = multiprocessing.Manager()
-#         shared_storage_list = manager.list()
-#         processes = []
-#         for chunk in data_chunks:
-#             p = multiprocessing.Process(
-#                 target=worker,
-#                 args=(
-#                     chunk,
-#                     shared_storage_list,
-#                     self.setup_context.task_id,
-#                     self.setup_context.descriptor_dir,
-#                     self.setup_context.properties,
-#                 ),
-#             )
-#             p.start()
-#             processes.append(p)
-#         for p in processes:
-#             p.join()
-#
-#     def test_empty_records_and_missing_fields(self):
-#         """Test exporting data with empty records and missing fields."""
-#         data_with_missing_fields = [
-#             {"id": "1", "title": "Title 1", "year": 2020},
-#             {"id": "2", "title": "Title 2"},  # Missing 'year'
-#             {},  # Empty record
-#             {"id": "3", "year": 2022},  # Missing 'title'
-#         ]
-#         product = ("test_product", data_with_missing_fields)
-#         self.exporter.fieldnames = ["id", "title", "year"]  # Specify fieldnames to handle missing fields
-#         self.exporter.consume(product)
-#         self.exporter.finalize_chunks()
-#
-#     def test_product_with_type(self):
-#         """Test exporting data with product type."""
-#         data = generate_mock_data(5)
-#         product = ("test_product", data, {"type": "test_type"})
-#         self.exporter.consume(product)
-#         self.exporter.finalize_chunks()
-#
-#     def test_consume_invalid_product(self):
-#         """Test that consuming an invalid product raises ValueError."""
-#         with self.assertRaises(ValueError):
-#             self.exporter.consume("invalid_product")
-#
-#     def test_chunk_rotation_without_remainder(self):
-#         """Test exporting data where total records are a multiple of chunk size."""
-#         total_records = 5000
-#         self.exporter.chunk_size = 1000
-#         original_data = generate_mock_data(total_records)
-#         product = ("test_product", original_data)
-#         self.exporter.consume(product)
-#         self.exporter.finalize_chunks()
-#
-#     def test_chunk_rotation_with_remainder(self):
-#         """Test exporting data where total records are not a multiple of chunk size."""
-#         total_records = 5500
-#         self.exporter.chunk_size = 1000
-#         original_data = generate_mock_data(total_records)
-#         product = ("test_product", original_data)
-#         self.exporter.consume(product)
-#         self.exporter.finalize_chunks()
-#
-#     def test_no_fieldnames_provided(self):
-#         """Test exporting when fieldnames are not provided and need to be inferred."""
-#         data = [
-#             {"id": "1", "title": "Title 1", "year": 2020},
-#             {"id": "2", "title": "Title 2", "year": 2021},
-#         ]
-#         self.exporter.fieldnames = None  # Ensure fieldnames are not set
-#         product = ("test_product", data)
-#         self.exporter.consume(product)
-#         self.assertEqual(self.exporter.fieldnames, ["id", "title", "year"])  # Fieldnames inferred
-#         self.exporter.finalize_chunks()
-#
-#     def test_export_with_custom_quotechar(self):
-#         """Test exporting data with a custom quote character."""
-#         self.setup_context.properties = {"quotechar": "'", "quoting": csv.QUOTE_ALL}
-#         self.exporter = CSVExporter(
-#             setup_context=self.setup_context,
-#             product_name="test_product",
-#             chunk_size=1000,
-#             delimiter=None,
-#             quotechar=None,
-#             quoting=None,
-#             line_terminator=None,
-#             fieldnames=None,
-#             encoding=None,
-#         )
-#
-#         data = generate_mock_data(5)
-#         product = ("test_product", data)
-#         self.exporter.consume(product)
-#         self.exporter.finalize_chunks()
-#
-#     def test_export_with_different_quoting_options(self):
-#         """Test exporting data with different quoting options."""
-#         for quoting_option in [csv.QUOTE_MINIMAL, csv.QUOTE_NONNUMERIC, csv.QUOTE_NONE]:
-#             self.setUp(quoting=quoting_option)
-#
-#             data = generate_mock_data(5)
-#             product = ("test_product", data)
-#             self.exporter.consume(product)
-#             self.exporter.finalize_chunks()
-#
-#     def test_export_with_custom_encoding(self):
-#         """Test exporting data with a custom encoding."""
-#         self.setUp(encoding="utf-16")
-#
-#         data = generate_mock_data(10)
-#         product = ("test_product", data)
-#         self.exporter.consume(product)
-#         self.exporter.finalize_chunks()
-#
-#     def test_export_empty_data_list(self):
-#         """Test exporting when data list is empty."""
-#         product = ("test_product", [])
-#         self.exporter.consume(product)
-#         self.exporter.finalize_chunks()
-#
-#
-# if __name__ == "__main__":
-#     unittest.main()
->>>>>>> ab77e5cb
+    unittest.main()